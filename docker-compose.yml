--- conflicted
+++ resolved
@@ -25,13 +25,8 @@
       - P2P_DISCOVERY_NAMESPACE=${P2P_DISCOVERY_NAMESPACE}
       - INCLUSION_DELAY=${INCLUSION_DELAY}
     ports:
-<<<<<<< HEAD
       - "23004:23003"
-    command: ["start", "--rpc-url", "${RPC_URL}", "--beacon-api-url", "${BEACON_API_URL}", "--sequencer-contract-address", "${SEQUENCER_CONTRACT_ADDRESS}", "--validator-registry-contract-address", "${VALIDATOR_REGISTRY_CONTRACT_ADDRESS}", "--p2pkey", "${P2P_KEY}"]
-=======
-      - "23003:23003"
     command: ["start", "--rpc-url", "${RPC_URL}", "--beacon-api-url", "${BEACON_API_URL}", "--sequencer-contract-address", "${SEQUENCER_CONTRACT_ADDRESS}", "--validator-registry-contract-address", "${VALIDATOR_REGISTRY_CONTRACT_ADDRESS}", "--p2pkey", "${P2P_KEY}", "--inclusion-delay", "${INCLUSION_DELAY}"]
->>>>>>> 9093d11b
 
   db:
     image: postgres:14.12
