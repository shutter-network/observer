package watcher

import (
	"context"
	"database/sql"
	"fmt"
	"os"
	"path"
	"runtime"

	"github.com/ethereum/go-ethereum/ethclient"
	"github.com/pressly/goose/v3"
	"github.com/rs/zerolog/log"
	"github.com/shutter-network/gnosh-metrics/common"
	"github.com/shutter-network/gnosh-metrics/common/database"
	"github.com/shutter-network/gnosh-metrics/internal/data"
	"github.com/shutter-network/gnosh-metrics/internal/metrics"
	"github.com/shutter-network/rolling-shutter/rolling-shutter/medley/service"
)

type Watcher struct {
	config *common.Config
}

func New(config *common.Config) *Watcher {
	return &Watcher{
		config: config,
	}
}

func (w *Watcher) Start(_ context.Context, runner service.Runner) error {
	encryptedTxChannel := make(chan *EncryptedTxReceivedEvent)
	blocksChannel := make(chan *BlockReceivedEvent)
	decryptionDataChannel := make(chan *DecryptionKeysEvent)
	keyShareChannel := make(chan *KeyShareEvent)

	ethClient, err := ethclient.Dial(w.config.RpcURL)
	if err != nil {
		return err
	}

	blocksWatcher := NewBlocksWatcher(w.config, blocksChannel, ethClient)
	encryptionTxWatcher := NewEncryptedTxWatcher(w.config, encryptedTxChannel, ethClient)
	decryptionKeysWatcher := NewP2PMsgsWatcherWatcher(w.config, blocksChannel, decryptionDataChannel, keyShareChannel)
	if err := runner.StartService(blocksWatcher, encryptionTxWatcher, decryptionKeysWatcher); err != nil {
		return err
	}

	txMapper, err := getTxMapperImpl(w.config)
	if err != nil {
		return err
	}
	for {
		select {

		case block := <-blocksChannel:
			slot := getSlotForBlock(block.Header)
<<<<<<< HEAD
			err := txMapper.AddBlockHash(slot, block.Header.Hash().Bytes())
=======
			err := txMapper.AddBlockHash(slot, block.Header.Hash())
>>>>>>> 3f82e28d
			if err != nil {
				log.Err(err).Msg("err adding block hash")
				return err
			}
		case enTx := <-encryptedTxChannel:
			identityPreimage := computeIdentityPreimage(enTx.IdentityPrefix[:], enTx.Sender)
			err := txMapper.AddEncryptedTx(identityPreimage, enTx.Tx)
			if err != nil {
				log.Err(err).Msg("err adding encrypting transaction")
				return err
			}
			log.Info().
				Bytes("encrypted transaction", enTx.Tx).
				Msg("new encrypted transaction")

		case dd := <-decryptionDataChannel:
			for _, key := range dd.Keys {
				err := txMapper.AddDecryptionData(key.Identity, &metrics.DecryptionData{
					Key:  key.Key,
					Slot: dd.Slot,
				})
				if err != nil {
					log.Err(err).Msg("err adding decryption data")
					return err
				}
				log.Info().
					Bytes("decryption keys", key.Key).
					Uint64("slot", dd.Slot).
					Msg("new decryption key")
			}
		case ks := <-keyShareChannel:
			for _, share := range ks.Shares {
				err := txMapper.AddKeyShare(share.EpochID, &metrics.KeyShare{
					Share: share.Share,
					Slot:  ks.Slot,
				})
				if err != nil {
					log.Err(err).Msg("err adding key shares")
					return err
				}
				log.Info().
					Bytes("key shares", share.Share).
					Uint64("slot", ks.Slot).
					Msg("new key shares")
			}
		}
	}
}

func getTxMapperImpl(config *common.Config) (metrics.TxMapper, error) {
	var txMapper metrics.TxMapper

	if config.NoDB {
		txMapper = metrics.NewTxMapper()
	} else {
		ctx := context.Background()
		var (
			host     = os.Getenv("DB_HOST")
			port     = os.Getenv("DB_PORT")
			user     = os.Getenv("DB_USER")
			password = os.Getenv("DB_PASSWORD")
			dbName   = os.Getenv("DB_NAME")
			sslMode  = os.Getenv("DB_SSL_MODE")
		)
		dbAddr := fmt.Sprintf("%s:%s", host, port)
		if sslMode == "" {
			sslMode = "disable"
		}
		databaseURL := fmt.Sprintf("postgres://%s:%s@%s/%s?sslmode=%s", user, password, dbAddr, dbName, sslMode)

		dbConfig := common.DBConfig{
			DatabaseURL: databaseURL,
		}
		db, err := database.NewDB(ctx, &dbConfig)
		if err != nil {
			return nil, err
		}

		migrationConn, err := sql.Open("pgx", databaseURL)
		if err != nil {
			return nil, err
		}
		_, curFile, _, _ := runtime.Caller(0)
		curDir := path.Dir(curFile)

		migrationsPath := curDir + "/../../migrations"
		err = goose.RunContext(ctx, "up", migrationConn, migrationsPath)
		if err != nil {
			return nil, err
		}
		txManager := database.NewTxManager(db)
		encryptedTxRepo := data.NewEncryptedTxRepository(db)
		decryptionDataRepo := data.NewDecryptionDataRepository(db)
		keyShareRepo := data.NewKeyShareRepository(db)
		txMapper = metrics.NewTxMapperDB(encryptedTxRepo, decryptionDataRepo, keyShareRepo, txManager)
	}
	return txMapper, nil
}<|MERGE_RESOLUTION|>--- conflicted
+++ resolved
@@ -55,11 +55,7 @@
 
 		case block := <-blocksChannel:
 			slot := getSlotForBlock(block.Header)
-<<<<<<< HEAD
-			err := txMapper.AddBlockHash(slot, block.Header.Hash().Bytes())
-=======
 			err := txMapper.AddBlockHash(slot, block.Header.Hash())
->>>>>>> 3f82e28d
 			if err != nil {
 				log.Err(err).Msg("err adding block hash")
 				return err
@@ -113,7 +109,7 @@
 	var txMapper metrics.TxMapper
 
 	if config.NoDB {
-		txMapper = metrics.NewTxMapper()
+		txMapper = metrics.NewTxMapperMemory()
 	} else {
 		ctx := context.Background()
 		var (
