package metrics

import "github.com/ethereum/go-ethereum/common"

type DecryptionData struct {
	Key  []byte
	Slot uint64
}

type KeyShare struct {
	Share []byte
	Slot  uint64
}

type Tx struct {
	EncryptedTx []byte
	DD          *DecryptionData
<<<<<<< HEAD
	KS          *KeyShare
=======
>>>>>>> 3f82e28d
	BlockHash   []byte
}

type TxMapper interface {
	AddEncryptedTx(identityPreimage []byte, encryptedTx []byte) error
	AddDecryptionData(identityPreimage []byte, dd *DecryptionData) error
	AddKeyShare(identityPreimage []byte, ks *KeyShare) error
	CanBeDecrypted(identityPreimage []byte) (bool, error)
<<<<<<< HEAD
	AddBlockHash(slot uint64, blockHash []byte) error
=======
	AddBlockHash(slot uint64, blockHash common.Hash) error
>>>>>>> 3f82e28d
}<|MERGE_RESOLUTION|>--- conflicted
+++ resolved
@@ -15,10 +15,7 @@
 type Tx struct {
 	EncryptedTx []byte
 	DD          *DecryptionData
-<<<<<<< HEAD
 	KS          *KeyShare
-=======
->>>>>>> 3f82e28d
 	BlockHash   []byte
 }
 
@@ -27,9 +24,5 @@
 	AddDecryptionData(identityPreimage []byte, dd *DecryptionData) error
 	AddKeyShare(identityPreimage []byte, ks *KeyShare) error
 	CanBeDecrypted(identityPreimage []byte) (bool, error)
-<<<<<<< HEAD
-	AddBlockHash(slot uint64, blockHash []byte) error
-=======
 	AddBlockHash(slot uint64, blockHash common.Hash) error
->>>>>>> 3f82e28d
 }