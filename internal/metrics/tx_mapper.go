package metrics

import (
	"encoding/hex"
	"errors"
	"sync"

	"github.com/ethereum/go-ethereum/common"
)

type TxMapperMemory struct {
	Data  map[string]*Tx
	mutex sync.Mutex
}

func NewTxMapper() TxMapper {
	return &TxMapperMemory{
		Data:  make(map[string]*Tx),
		mutex: sync.Mutex{},
	}
}

func (tm *TxMapperMemory) AddEncryptedTx(identityPreimage []byte, encryptedTx []byte) error {
	tm.mutex.Lock()
	defer tm.mutex.Unlock()

	tx, exists := tm.Data[hex.EncodeToString(identityPreimage)]
	if !exists {
		tx = &Tx{}
		tm.Data[hex.EncodeToString(identityPreimage)] = tx
	}
	tx.EncryptedTx = encryptedTx
	return nil
}

func (tm *TxMapperMemory) AddDecryptionData(identityPreimage []byte, dd *DecryptionData) error {
	tm.mutex.Lock()
	defer tm.mutex.Unlock()

	tx, exists := tm.Data[hex.EncodeToString(identityPreimage)]
	if !exists {
		tx = &Tx{}
		tm.Data[hex.EncodeToString(identityPreimage)] = tx
	}
	tx.DD = dd
	return nil
}

<<<<<<< HEAD
func (tm *TxMapper) AddKeyShare(identityPreimage []byte, ks *KeyShare) error {
	tm.mutex.Lock()
	defer tm.mutex.Unlock()

	tx, exists := tm.Data[string(identityPreimage)]
	if !exists {
		tx = &Tx{}
		tm.Data[string(identityPreimage)] = tx
	}
	tx.KS = ks
	return nil
}

func (tm *TxMapper) AddBlockHash(slot uint64, blockHash []byte) error {
	for _, val := range tm.Data {
		if val.DD.Slot == slot {
			val.BlockHash = blockHash
=======
func (tm *TxMapperMemory) AddBlockHash(slot uint64, blockHash common.Hash) error {
	for _, val := range tm.Data {
		if val.DD.Slot == slot {
			val.BlockHash = blockHash.Bytes()
>>>>>>> 3f82e28d
			return nil
		}
	}
	return nil
}

<<<<<<< HEAD
func (tm *TxMapper) CanBeDecrypted(identityPreimage []byte) (bool, error) {
	tx, exists := tm.Data[string(identityPreimage)]
=======
func (tm *TxMapperMemory) CanBeDecrypted(identityPreimage []byte) (bool, error) {
	tx, exists := tm.Data[hex.EncodeToString(identityPreimage)]
>>>>>>> 3f82e28d
	if !exists {
		return false, nil
	}
	return len(tx.EncryptedTx) > 0 && tx.DD != nil, nil
}

func (tm *TxMapperMemory) RemoveTx(identityPreimage []byte) error {
	if canBe, _ := tm.CanBeDecrypted(identityPreimage); !canBe {
		return errors.New("unable to remove Tx which cant be decrypted")
	}

	delete(tm.Data, hex.EncodeToString(identityPreimage))
	return nil
}<|MERGE_RESOLUTION|>--- conflicted
+++ resolved
@@ -13,7 +13,7 @@
 	mutex sync.Mutex
 }
 
-func NewTxMapper() TxMapper {
+func NewTxMapperMemory() TxMapper {
 	return &TxMapperMemory{
 		Data:  make(map[string]*Tx),
 		mutex: sync.Mutex{},
@@ -46,43 +46,31 @@
 	return nil
 }
 
-<<<<<<< HEAD
-func (tm *TxMapper) AddKeyShare(identityPreimage []byte, ks *KeyShare) error {
+func (tm *TxMapperMemory) AddKeyShare(identityPreimage []byte, ks *KeyShare) error {
 	tm.mutex.Lock()
 	defer tm.mutex.Unlock()
 
-	tx, exists := tm.Data[string(identityPreimage)]
+	tx, exists := tm.Data[hex.EncodeToString(identityPreimage)]
 	if !exists {
 		tx = &Tx{}
-		tm.Data[string(identityPreimage)] = tx
+		tm.Data[hex.EncodeToString(identityPreimage)] = tx
 	}
 	tx.KS = ks
 	return nil
 }
 
-func (tm *TxMapper) AddBlockHash(slot uint64, blockHash []byte) error {
-	for _, val := range tm.Data {
-		if val.DD.Slot == slot {
-			val.BlockHash = blockHash
-=======
 func (tm *TxMapperMemory) AddBlockHash(slot uint64, blockHash common.Hash) error {
 	for _, val := range tm.Data {
 		if val.DD.Slot == slot {
 			val.BlockHash = blockHash.Bytes()
->>>>>>> 3f82e28d
 			return nil
 		}
 	}
 	return nil
 }
 
-<<<<<<< HEAD
-func (tm *TxMapper) CanBeDecrypted(identityPreimage []byte) (bool, error) {
-	tx, exists := tm.Data[string(identityPreimage)]
-=======
 func (tm *TxMapperMemory) CanBeDecrypted(identityPreimage []byte) (bool, error) {
 	tx, exists := tm.Data[hex.EncodeToString(identityPreimage)]
->>>>>>> 3f82e28d
 	if !exists {
 		return false, nil
 	}
