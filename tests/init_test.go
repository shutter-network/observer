package tests

import (
	"path"
	"runtime"
	"testing"

	"github.com/shutter-network/gnosh-metrics/common"
	"github.com/shutter-network/gnosh-metrics/common/database"
	"github.com/shutter-network/gnosh-metrics/internal/data"
	"github.com/shutter-network/gnosh-metrics/internal/metrics"
	"github.com/stretchr/testify/suite"
)

type TestMetricsSuite struct {
	suite.Suite

	testDB    *common.TestDatabase
	txManager *database.TxManager

<<<<<<< HEAD
	txMapper           metrics.ITxMapper
	txMapperDB         metrics.ITxMapper
	encryptedTxRepo    *data.EncryptedTxRepo
	decryptionDataRepo *data.DecryptionDataRepo
	keyShareRepo       *data.KeyShareRepo
=======
	txMapper        metrics.TxMapper
	txMapperDB      metrics.TxMapper
	transactionRepo *data.TransactionRepo
>>>>>>> 3f82e28d
}

func TestMain(t *testing.T) {
	suite.Run(t, new(TestMetricsSuite))
}

func (s *TestMetricsSuite) TearDownAllSuite() {
	s.testDB.TearDown()
}

func (s *TestMetricsSuite) SetupSuite() {
	_, curFile, _, _ := runtime.Caller(0)
	curDir := path.Dir(curFile)

	migrationsPath := curDir + "/../migrations"
	s.testDB = common.SetupTestDatabase(migrationsPath)

	s.txManager = database.NewTxManager(s.testDB.DbInstance)
	s.encryptedTxRepo = data.NewEncryptedTxRepository(s.testDB.DbInstance)
	s.decryptionDataRepo = data.NewDecryptionDataRepository(s.testDB.DbInstance)
	s.keyShareRepo = data.NewKeyShareRepository(s.testDB.DbInstance)

	s.txMapperDB = metrics.NewTxMapperDB(s.encryptedTxRepo, s.decryptionDataRepo, s.keyShareRepo, s.txManager)
}

func (s *TestMetricsSuite) BeforeTest(suitName, testName string) {
	s.txMapper = metrics.NewTxMapper()
}<|MERGE_RESOLUTION|>--- conflicted
+++ resolved
@@ -18,17 +18,11 @@
 	testDB    *common.TestDatabase
 	txManager *database.TxManager
 
-<<<<<<< HEAD
-	txMapper           metrics.ITxMapper
-	txMapperDB         metrics.ITxMapper
+	txMapper           metrics.TxMapper
+	txMapperDB         metrics.TxMapper
 	encryptedTxRepo    *data.EncryptedTxRepo
 	decryptionDataRepo *data.DecryptionDataRepo
 	keyShareRepo       *data.KeyShareRepo
-=======
-	txMapper        metrics.TxMapper
-	txMapperDB      metrics.TxMapper
-	transactionRepo *data.TransactionRepo
->>>>>>> 3f82e28d
 }
 
 func TestMain(t *testing.T) {
@@ -55,5 +49,5 @@
 }
 
 func (s *TestMetricsSuite) BeforeTest(suitName, testName string) {
-	s.txMapper = metrics.NewTxMapper()
+	s.txMapper = metrics.NewTxMapperMemory()
 }